--- conflicted
+++ resolved
@@ -19,17 +19,10 @@
 all = "deny"
 
 [dependencies]
-<<<<<<< HEAD
-anyhow = "1.0.47"
+anyhow = "1.0.100"
 cargo = "0.91.0"
-cargo-platform = "0.3.0"
-clap = { version = "4.5.41", features = ["derive"] }
-=======
-anyhow = "1.0.100"
-cargo = "0.89.0"
 cargo-platform = "0.3.1"
 clap = { version = "4.5.51", features = ["derive"] }
->>>>>>> 0136b63b
 env_logger = "0.11.8"
 flate2 = "1.1.5"
 openssl = { version = '0.10.74', optional = true }
