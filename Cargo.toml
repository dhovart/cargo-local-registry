[package]
name = "cargo-local-registry"
version = "0.2.8"
authors = ["Alex Crichton <alex@alexcrichton.com>"]
license = "MIT/Apache-2.0"
readme = "README.md"
keywords = ["cargo-subcommand"]
repository = "https://github.com/dhovart/cargo-local-registry"
homepage = "https://github.com/dhovart/cargo-local-registry"
description = """
A Cargo subcommand for managing local registries.
"""
edition = "2024"

[lints.rust]
warnings = "deny"

[lints.clippy]
all = "deny"

[dependencies]
anyhow = "1.0.100"
cargo = "0.89.0"
<<<<<<< HEAD
cargo-platform = "0.3.1"
clap = { version = "4.5.41", features = ["derive"] }
=======
cargo-platform = "0.3.0"
clap = { version = "4.5.51", features = ["derive"] }
>>>>>>> 686c445c
env_logger = "0.11.8"
flate2 = "1.1.5"
openssl = { version = '0.10.74', optional = true }
rayon = "1.8.0"
serde = { version = "1.0.228", features = ['derive'] }
serde_json = "1.0.141"
tar = "0.4.26"
url = "2.1.1"

[dev-dependencies]
tempfile = "3.23.0"

[features]
vendored-openssl = ['openssl/vendored']<|MERGE_RESOLUTION|>--- conflicted
+++ resolved
@@ -21,13 +21,8 @@
 [dependencies]
 anyhow = "1.0.100"
 cargo = "0.89.0"
-<<<<<<< HEAD
 cargo-platform = "0.3.1"
-clap = { version = "4.5.41", features = ["derive"] }
-=======
-cargo-platform = "0.3.0"
 clap = { version = "4.5.51", features = ["derive"] }
->>>>>>> 686c445c
 env_logger = "0.11.8"
 flate2 = "1.1.5"
 openssl = { version = '0.10.74', optional = true }
