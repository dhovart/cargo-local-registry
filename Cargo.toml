--- conflicted
+++ resolved
@@ -24,16 +24,10 @@
 cargo-platform = "0.3.0"
 clap = { version = "4.5.51", features = ["derive"] }
 env_logger = "0.11.8"
-<<<<<<< HEAD
-flate2 = "1.1.2"
-openssl = { version = '0.10.73', optional = true }
-serde = { version = "1.0.228", features = ['derive'] }
-=======
 flate2 = "1.1.5"
 openssl = { version = '0.10.74', optional = true }
 rayon = "1.8.0"
-serde = { version = "1.0.104", features = ['derive'] }
->>>>>>> 476e5cd0
+serde = { version = "1.0.228", features = ['derive'] }
 serde_json = "1.0.141"
 tar = "0.4.26"
 url = "2.1.1"
